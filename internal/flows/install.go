--- conflicted
+++ resolved
@@ -82,15 +82,12 @@
 		ssmInstaller := ssm.NewSSMInstaller(i.Logger, i.SsmRegion)
 
 		i.Logger.Info("Installing SSM agent installer...")
-<<<<<<< HEAD
-		if err := ssm.Install(ctx, i.Tracker, ssmInstaller, i.SsmRegion); err != nil {
-=======
 		if err := ssm.Install(ctx, ssm.InstallOptions{
 			Tracker: i.Tracker,
 			Source:  ssmInstaller,
 			Logger:  i.Logger,
+			Region:  i.SsmRegion,
 		}); err != nil {
->>>>>>> 9c38d3a7
 			return err
 		}
 	default:
