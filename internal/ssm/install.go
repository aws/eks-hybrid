package ssm

import (
	"bytes"
	"context"
	"fmt"
	"io"
	"os"
	"os/exec"
	"path"
	"time"

	"github.com/ProtonMail/gopenpgp/v3/crypto"
	"github.com/aws/aws-sdk-go-v2/config"
	awsSsm "github.com/aws/aws-sdk-go-v2/service/ssm"
	"github.com/pkg/errors"
	"go.uber.org/zap"

	"github.com/aws/eks-hybrid/internal/artifact"
	"github.com/aws/eks-hybrid/internal/tracker"
	"github.com/aws/eks-hybrid/internal/util/cmd"
)

const (
	defaultInstallerPath = "/opt/ssm/ssm-setup-cli"
	configRoot           = "/etc/amazon"
)

// Source serves an SSM installer binary for the target platform.
type Source interface {
	GetSSMInstaller(ctx context.Context) (io.ReadCloser, error)
	GetSSMInstallerSignature(ctx context.Context) (io.ReadCloser, error)
	PublicKey() string
}

// PkgSource serves and defines the package for target platform
type PkgSource interface {
	GetSSMPackage() artifact.Package
}

<<<<<<< HEAD
func Install(ctx context.Context, tracker *tracker.Tracker, source Source, region string) error {
=======
type InstallOptions struct {
	Tracker       *tracker.Tracker
	Source        Source
	Logger        *zap.Logger
	InstallerPath string
}

func Install(ctx context.Context, opts InstallOptions) error {
	if opts.InstallerPath == "" {
		opts.InstallerPath = defaultInstallerPath
	}

	if err := downloadFileWithRetries(ctx, opts.Source, opts.Logger, opts.InstallerPath); err != nil {
		return errors.Wrap(err, "failed to install ssm installer")
	}
	if err := runInstallWithRetries(ctx, opts.InstallerPath); err != nil {
		return errors.Wrapf(err, "failed to install ssm agent")
	}

	return opts.Tracker.Add(artifact.Ssm)
}

func downloadFileWithRetries(ctx context.Context, source Source, logger *zap.Logger, installerPath string) error {
	// Retry up to 3 times to download and validate the signature of
	// the SSM setup cli.
	var err error
	for range 3 {
		err = downloadFileTo(ctx, source, installerPath)
		if err == nil {
			break
		}
		logger.Error("Downloading ssm-setup-cli failed. Retrying...", zap.Error(err))
	}
	return err
}

// Update other functions that use InstallerPath to use the parameter instead
func downloadFileTo(ctx context.Context, source Source, installerPath string) error {
>>>>>>> 9c38d3a7
	installer, err := source.GetSSMInstaller(ctx)
	if err != nil {
		return fmt.Errorf("getting ssm-setup-cli: %w", err)
	}
	defer installer.Close()

	signature, err := source.GetSSMInstallerSignature(ctx)
	if err != nil {
		return fmt.Errorf("getting ssm-setup-cli signature: %w", err)
	}
	defer signature.Close()

<<<<<<< HEAD
	if err = runInstallWithRetries(ctx, region); err != nil {
		return errors.Wrapf(err, "failed to install ssm agent")
=======
	var installerBuffer bytes.Buffer
	installerTee := io.TeeReader(installer, &installerBuffer)

	if err := validateSetupSignature(installerTee, signature, source.PublicKey()); err != nil {
		return fmt.Errorf("validating ssm-setup-cli signature: %w", err)
	}

	if err := artifact.InstallFile(installerPath, bytes.NewReader(installerBuffer.Bytes()), 0o755); err != nil {
		return fmt.Errorf("installing ssm-setup-cli: %w", err)
	}

	return nil
}

func validateSetupSignature(installer, signature io.Reader, publicKey string) error {
	verificationKey, err := crypto.NewKeyFromArmored(publicKey)
	if err != nil {
		return err
>>>>>>> 9c38d3a7
	}

	pgp := crypto.PGP()
	verifier, _ := pgp.Verify().
		VerificationKey(verificationKey).
		New()

	verifyDataReader, err := verifier.VerifyingReader(installer, signature, crypto.Bytes)
	if err != nil {
		return err
	}
	verifyResult, err := verifyDataReader.ReadAllAndVerifySignature()
	if err != nil {
		return err
	}
	if err := verifyResult.SignatureError(); err != nil {
		return err
	}
	return nil
}

// DeregisterAndUninstall de-registers the managed instance and removes all files and components that
// make up the ssm agent component.
func DeregisterAndUninstall(ctx context.Context, logger *zap.Logger, pkgSource PkgSource) error {
	logger.Info("Uninstalling and de-registering SSM agent...")
	instanceId, region, err := GetManagedHybridInstanceIdAndRegion()

	// If uninstall is being run just after running install and before running init
	// SSM would not be fully installed and registered, hence it's not required to run
	// deregister instance.
	if err != nil && os.IsNotExist(err) {
		return uninstallPreRegisterComponents(ctx, pkgSource)
	} else if err != nil {
		return err
	}

	// Create SSM client
	awsConfig, err := config.LoadDefaultConfig(ctx, config.WithRegion(region))
	if err != nil {
		return err
	}
	ssmClient := awsSsm.NewFromConfig(awsConfig)
	managed, err := isInstanceManaged(ssmClient, instanceId)
	if err != nil {
		return errors.Wrapf(err, "failed to get managed instance information")
	}

	// Only deregister the instance if init/ssm init was run and
	// if instances is actively listed as managed
	if managed {
		if err := deregister(ssmClient, instanceId); err != nil {
			return errors.Wrapf(err, "failed to deregister ssm managed instance")
		}
	}

	if err := uninstallPreRegisterComponents(ctx, pkgSource); err != nil {
		return err
	}

	if err := os.RemoveAll(path.Dir(registrationFilePath)); err != nil {
		return errors.Wrapf(err, "failed to uninstall ssm config files")
	}

	if err := os.RemoveAll(configRoot); err != nil {
		return errors.Wrapf(err, "failed to uninstall ssm config files")
	}

	return os.RemoveAll(symlinkedAWSConfigPath)
}

// Uninstall uninstall the ssm agent package and removes the setup-cli binary.
// It does not de-register the managed instance and it leaves the registration and
// credentials file.
func Uninstall(ctx context.Context, logger *zap.Logger, pkgSource PkgSource) error {
	logger.Info("Uninstalling SSM agent...")
	return uninstallPreRegisterComponents(ctx, pkgSource)
}

func uninstallPreRegisterComponents(ctx context.Context, pkgSource PkgSource) error {
	ssmPkg := pkgSource.GetSSMPackage()
	if err := artifact.UninstallPackageWithRetries(ctx, ssmPkg, 5*time.Second); err != nil {
		return errors.Wrapf(err, "failed to uninstall ssm")
	}
	return os.RemoveAll(defaultInstallerPath)
}

<<<<<<< HEAD
func runInstallWithRetries(ctx context.Context, region string) error {
=======
func runInstallWithRetries(ctx context.Context, installerPath string) error {
>>>>>>> 9c38d3a7
	// Sometimes install fails due to conflicts with other processes
	// updating packages, specially when automating at machine startup.
	// We assume errors are transient and just retry for a bit.
	installCmdBuilder := func(ctx context.Context) *exec.Cmd {
		return exec.CommandContext(ctx, installerPath, "-install", "-region", region)
	}

	return cmd.Retry(ctx, installCmdBuilder, 5*time.Second)
}<|MERGE_RESOLUTION|>--- conflicted
+++ resolved
@@ -38,13 +38,11 @@
 	GetSSMPackage() artifact.Package
 }
 
-<<<<<<< HEAD
-func Install(ctx context.Context, tracker *tracker.Tracker, source Source, region string) error {
-=======
 type InstallOptions struct {
 	Tracker       *tracker.Tracker
 	Source        Source
 	Logger        *zap.Logger
+	Region        string
 	InstallerPath string
 }
 
@@ -53,22 +51,22 @@
 		opts.InstallerPath = defaultInstallerPath
 	}
 
-	if err := downloadFileWithRetries(ctx, opts.Source, opts.Logger, opts.InstallerPath); err != nil {
+	if err := downloadFileWithRetries(ctx, opts.Source, opts.Logger, opts.InstallerPath, opts.Region); err != nil {
 		return errors.Wrap(err, "failed to install ssm installer")
 	}
-	if err := runInstallWithRetries(ctx, opts.InstallerPath); err != nil {
+	if err := runInstallWithRetries(ctx, opts.InstallerPath, opts.Region); err != nil {
 		return errors.Wrapf(err, "failed to install ssm agent")
 	}
 
 	return opts.Tracker.Add(artifact.Ssm)
 }
 
-func downloadFileWithRetries(ctx context.Context, source Source, logger *zap.Logger, installerPath string) error {
+func downloadFileWithRetries(ctx context.Context, source Source, logger *zap.Logger, installerPath, region string) error {
 	// Retry up to 3 times to download and validate the signature of
 	// the SSM setup cli.
 	var err error
 	for range 3 {
-		err = downloadFileTo(ctx, source, installerPath)
+		err = downloadFileTo(ctx, source, installerPath, region)
 		if err == nil {
 			break
 		}
@@ -78,8 +76,7 @@
 }
 
 // Update other functions that use InstallerPath to use the parameter instead
-func downloadFileTo(ctx context.Context, source Source, installerPath string) error {
->>>>>>> 9c38d3a7
+func downloadFileTo(ctx context.Context, source Source, installerPath, region string) error {
 	installer, err := source.GetSSMInstaller(ctx)
 	if err != nil {
 		return fmt.Errorf("getting ssm-setup-cli: %w", err)
@@ -92,10 +89,6 @@
 	}
 	defer signature.Close()
 
-<<<<<<< HEAD
-	if err = runInstallWithRetries(ctx, region); err != nil {
-		return errors.Wrapf(err, "failed to install ssm agent")
-=======
 	var installerBuffer bytes.Buffer
 	installerTee := io.TeeReader(installer, &installerBuffer)
 
@@ -107,6 +100,9 @@
 		return fmt.Errorf("installing ssm-setup-cli: %w", err)
 	}
 
+	if err = runInstallWithRetries(ctx, installerPath, region); err != nil {
+		return errors.Wrapf(err, "failed to install ssm agent")
+	}
 	return nil
 }
 
@@ -114,7 +110,6 @@
 	verificationKey, err := crypto.NewKeyFromArmored(publicKey)
 	if err != nil {
 		return err
->>>>>>> 9c38d3a7
 	}
 
 	pgp := crypto.PGP()
@@ -201,17 +196,12 @@
 	return os.RemoveAll(defaultInstallerPath)
 }
 
-<<<<<<< HEAD
-func runInstallWithRetries(ctx context.Context, region string) error {
-=======
-func runInstallWithRetries(ctx context.Context, installerPath string) error {
->>>>>>> 9c38d3a7
+func runInstallWithRetries(ctx context.Context, installerPath, region string) error {
 	// Sometimes install fails due to conflicts with other processes
 	// updating packages, specially when automating at machine startup.
 	// We assume errors are transient and just retry for a bit.
 	installCmdBuilder := func(ctx context.Context) *exec.Cmd {
 		return exec.CommandContext(ctx, installerPath, "-install", "-region", region)
 	}
-
 	return cmd.Retry(ctx, installCmdBuilder, 5*time.Second)
 }