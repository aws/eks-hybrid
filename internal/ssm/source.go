--- conflicted
+++ resolved
@@ -19,15 +19,11 @@
 
 // SSMInstaller provides a Source that retrieves the SSM installer from the official
 // release endpoint.
-<<<<<<< HEAD
 func NewSSMInstaller(region string, logger *zap.Logger) Source {
 	if region == "" {
 		region = DefaultSsmInstallerRegion
 	}
 
-=======
-func NewSSMInstaller(logger *zap.Logger, region string) Source {
->>>>>>> 946d23c1
 	return ssmInstallerSource{
 		region: region,
 		logger: logger,
@@ -37,13 +33,11 @@
 type ssmInstallerSource struct {
 	region string
 	logger *zap.Logger
-<<<<<<< HEAD
 }
 
 func (s ssmInstallerSource) GetSSMRegion() string {
 	return s.region
-=======
->>>>>>> 946d23c1
+
 }
 
 func (s ssmInstallerSource) GetSSMInstaller(ctx context.Context) (io.ReadCloser, error) {
@@ -51,13 +45,9 @@
 	if err != nil {
 		return nil, err
 	}
-<<<<<<< HEAD
 
-	s.logger.Info("Downloading SSM installer...", zap.String("region", s.region), zap.String("url", endpoint))
-
-=======
-	s.logger.Info("Downloading SSM installer", zap.String("url", endpoint))
->>>>>>> 946d23c1
+	s.logger.Info("Downloading SSM installer", zap.String("region", s.region), zap.String("url", endpoint))
+  
 	obj, err := util.GetHttpFileReader(ctx, endpoint)
 	if err != nil {
 		return nil, fmt.Errorf("unable to download SSM installer from region %s: "+
