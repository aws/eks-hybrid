package hybrid

import (
	"context"
	"encoding/base64"

	"github.com/aws/aws-sdk-go-v2/aws"
	"github.com/aws/aws-sdk-go-v2/service/eks/types"
	"github.com/pkg/errors"
	"go.uber.org/zap"

	"github.com/aws/eks-hybrid/internal/api"
	"github.com/aws/eks-hybrid/internal/aws/ecr"
	"github.com/aws/eks-hybrid/internal/aws/eks"
)

func (hnp *HybridNodeProvider) Enrich(ctx context.Context) error {
	hnp.logger.Info("Enriching configuration...")
	eksRegistry, err := ecr.GetEKSHybridRegistry(hnp.nodeConfig.Spec.Cluster.Region)
	if err != nil {
		return err
	}
	hnp.nodeConfig.Status.Defaults.SandboxImage = eksRegistry.GetSandboxImage()

	hnp.logger.Info("Default options populated", zap.Reflect("defaults", hnp.nodeConfig.Status.Defaults))

	if needsClusterDetails(hnp.nodeConfig) {
		if err := hnp.ensureClusterDetails(ctx); err != nil {
			return err
		}

		hnp.logger.Info("Cluster details populated", zap.Reflect("cluster", hnp.nodeConfig.Spec.Cluster))
	}

	return nil
}

<<<<<<< HEAD
func needsClusterDetails(nodeConfig *api.NodeConfig) bool {
	return nodeConfig.Spec.Cluster.APIServerEndpoint == "" || nodeConfig.Spec.Cluster.CertificateAuthority == nil || nodeConfig.Spec.Cluster.CIDR == ""
}

func readCluster(ctx context.Context, awsConfig aws.Config, nodeConfig *api.NodeConfig) (*types.Cluster, error) {
	client := eks.NewClient(awsConfig)
	cluster, err := eks.DescribeCluster(ctx, client, nodeConfig.Spec.Cluster.Name)
=======
// readCluster calls eks.DescribeCluster and returns the cluster
func readCluster(ctx context.Context, awsConfig aws.Config, nodeConfig *api.NodeConfig) (*eks.Cluster, error) {
	cluster, err := eks.DescribeCluster(ctx, eks.NewClient(awsConfig), nodeConfig.Spec.Cluster.Name)
>>>>>>> 0d761ee0
	if err != nil {
		return nil, err
	}

	return cluster.Cluster, nil
}

func needsClusterDetails(nodeConfig *api.NodeConfig) bool {
	return nodeConfig.Spec.Cluster.APIServerEndpoint == "" || nodeConfig.Spec.Cluster.CertificateAuthority == nil || nodeConfig.Spec.Cluster.CIDR == ""
}

func (hnp *HybridNodeProvider) ensureClusterDetails(ctx context.Context) error {
	cluster, err := hnp.getCluster(ctx)
	if err != nil {
		return err
	}

	if cluster.Status != types.ClusterStatusActive {
		return errors.New("eks cluster is not active")
	}

	if cluster.RemoteNetworkConfig == nil {
		return errors.New("eks cluster does not have remoteNetworkConfig enabled, which is required for Hybrid Nodes")
	}

	if hnp.nodeConfig.Spec.Cluster.APIServerEndpoint == "" {
		hnp.nodeConfig.Spec.Cluster.APIServerEndpoint = *cluster.Endpoint
	}

	if hnp.nodeConfig.Spec.Cluster.CertificateAuthority == nil {
		// CertificateAuthority from describeCluster api call returns base64 encoded data as a string
		// Decoding the string to byte array ensures the proper data format when writing to file
		decoded, err := base64.StdEncoding.DecodeString(*cluster.CertificateAuthority.Data)
		if err != nil {
			return err
		}
		hnp.nodeConfig.Spec.Cluster.CertificateAuthority = decoded
	}

	if hnp.nodeConfig.Spec.Cluster.CIDR == "" {
		hnp.nodeConfig.Spec.Cluster.CIDR = *cluster.KubernetesNetworkConfig.ServiceIpv4Cidr
	}

	return nil
}<|MERGE_RESOLUTION|>--- conflicted
+++ resolved
@@ -35,19 +35,10 @@
 	return nil
 }
 
-<<<<<<< HEAD
-func needsClusterDetails(nodeConfig *api.NodeConfig) bool {
-	return nodeConfig.Spec.Cluster.APIServerEndpoint == "" || nodeConfig.Spec.Cluster.CertificateAuthority == nil || nodeConfig.Spec.Cluster.CIDR == ""
-}
-
+// readCluster calls eks.DescribeCluster and returns the cluster
 func readCluster(ctx context.Context, awsConfig aws.Config, nodeConfig *api.NodeConfig) (*types.Cluster, error) {
 	client := eks.NewClient(awsConfig)
 	cluster, err := eks.DescribeCluster(ctx, client, nodeConfig.Spec.Cluster.Name)
-=======
-// readCluster calls eks.DescribeCluster and returns the cluster
-func readCluster(ctx context.Context, awsConfig aws.Config, nodeConfig *api.NodeConfig) (*eks.Cluster, error) {
-	cluster, err := eks.DescribeCluster(ctx, eks.NewClient(awsConfig), nodeConfig.Spec.Cluster.Name)
->>>>>>> 0d761ee0
 	if err != nil {
 		return nil, err
 	}
