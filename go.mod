--- conflicted
+++ resolved
@@ -29,11 +29,7 @@
 	github.com/stretchr/testify v1.10.0
 	github.com/tredoe/osutil v1.5.0
 	go.uber.org/zap v1.27.0
-<<<<<<< HEAD
 	golang.org/x/crypto v0.35.0
-=======
-	golang.org/x/crypto v0.34.0
->>>>>>> 53f029e1
 	golang.org/x/mod v0.23.0
 	k8s.io/apimachinery v0.32.2
 	k8s.io/client-go v0.32.2
